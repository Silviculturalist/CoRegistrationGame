import os
import sys
import tkinter as tk
from tkinter import ttk, filedialog, messagebox
import pandas as pd
import matplotlib.pyplot as plt
from matplotlib.backends.backend_tkagg import FigureCanvasTkAgg
from scipy.optimize import minimize_scalar
import logging
# Import the new modular components:
from trees import Stand, SavedStand
from chm_plot import CHMPlot, SavedPlot, PlotCenters, plot_height_curve
# Note: the main application is launched from app.App

def Naslund1936kwargs(diameter, *params):
    return 1.3 + (diameter / (params[0] + params[1] * diameter)) ** params[2]

def getDiameter(height, *params):
    def findDiameter(height, *params):
        def objective(x):
            return (height - Naslund1936kwargs(x, *params)) ** 2
        return minimize_scalar(objective, bounds=(0, 100), method='bounded').x
    return min(findDiameter(height, *params), 1.5)

def update_column_options(file_path, sep, comboboxes, mapping_vars):
    if file_path.endswith('.csv'):
        try:
            df = pd.read_csv(file_path, sep=sep)
            # Prepend an empty option to allow clearing the selection.
            columns = [''] + df.columns.tolist()
            # Reset mapping variables to blank.
            for var in mapping_vars:
                mapping_vars[var].set('')
            # Update each combobox with the file columns plus a blank option.
            for combobox in comboboxes.values():
                combobox['values'] = columns
        except Exception as e:
            messagebox.showerror("Error", f"Failed to read columns from file: {e}")
    else:
        messagebox.showerror("Invalid File", "Please select a CSV file.")

def plot_params_graph(*args):
    try:
        params = [float(param_entry_1.get()),
                  float(param_entry_2.get()),
                  float(param_entry_3.get())]
        fig = plot_height_curve(params)
        # Clear existing graph
        for widget in graph_frame.winfo_children():
            widget.destroy()
        canvas = FigureCanvasTkAgg(fig, master=graph_frame)
        canvas.draw()
        canvas.get_tk_widget().pack(side=tk.TOP, fill=tk.BOTH, expand=True)
    except ValueError:
        pass

def bring_window_to_front(window):
    try:
        window.lift()
        window.focus_force()
        window.attributes("-topmost", True)
        window.after(500, lambda: window.attributes("-topmost", False))
    except Exception as e:
        logging.error(f"Error bringing window to front: {e}")

def start_program(id, file_path, chm_path, file_column_mapping, chm_column_mapping,
                  file_sep, chm_sep, file_calculate_dbh, file_calculate_h,
                  chm_calculate_dbh, chm_calculate_h, params, output_folder):
    # Create necessary directories if they don't exist
    if not os.path.isdir('./Transformations'):
        os.mkdir('./Transformations')
    # Ensure the output folder exists for tree files
    if not os.path.isdir(output_folder):
        os.makedirs(output_folder, exist_ok=True)

    # Pass the mapping and separator to the Stand initializer.
    MyData = Stand(ID=id, file_path=file_path, mapping=file_column_mapping, sep=file_sep)
    # Optionally, update CHMPlot similarly if needed:
    MyCHM = CHMPlot(file_path=chm_path, x=MyData.center[0], y=MyData.center[1], dist=70, mapping=chm_column_mapping,sep=chm_sep)

    MyPlotCenters = PlotCenters(MyData)
    
    # Create a new Toplevel window for the main application.
    main_window = tk.Toplevel(root)
    main_window.title("Co-Registration Game")
    root.withdraw() # Hide the startup menu.
    # Create your App instance using the new window.
    from app import App
<<<<<<< HEAD
    app = App(main_window, MyData, MyCHM, MyPlotCenters, startup_root=root, output_folder=output_folder)
    # Pass the output folder to the App so it writes Trees there.
=======
    app = App(main_window, MyData, MyCHM, MyPlotCenters, startup_root=root)
    # Pass the output folder to the App so it writes Trees there.
    app.output_folder = output_folder
    


>>>>>>> 975364c5

def toggle_file_impute_dbh():
    if file_dbh_calc_var.get():
        file_h_calc_var.set(False)
    update_params_section()

def toggle_file_impute_h():
    if file_h_calc_var.get():
        file_dbh_calc_var.set(False)
    update_params_section()

def toggle_chm_impute_dbh():
    if chm_dbh_calc_var.get():
        chm_h_calc_var.set(False)
    update_params_section()

def toggle_chm_impute_h():
    if chm_h_calc_var.get():
        chm_dbh_calc_var.set(False)
    update_params_section()


def on_start():
    id_val = id_entry.get()
    file_path_val = file_path_entry.get()
    chm_path_val = chm_path_entry.get()
    output_folder_val = output_folder_entry.get()
    file_sep_val = file_sep_var.get()
    chm_sep_val = chm_sep_var.get()

    file_path_val = file_path_entry.get().strip()
    chm_path_val = chm_path_entry.get().strip()
    
    # Check if the tree data file exists
    if not os.path.exists(file_path_val):
        messagebox.showerror("File Not Found", f"Tree data file not found:\n{file_path_val}")
        return  # Stop further execution
    
    # Check if the CHM file exists
    if not os.path.exists(chm_path_val):
        messagebox.showerror("File Not Found", f"CHM file not found:\n{chm_path_val}")
        return  # Stop further execution
    
    if not os.path.exists(output_folder_val):
        messagebox.showerror("Folder Not Found", f"Output folder path not found:\n{output_folder_val}")
        return  # Stop further execution



    #Check to avoid overwriting files.
    # Construct the filenames for the trees and transformation files
    trees_filename = f"Stand_{id_val}_trees.csv"
    trans_filename = f"Stand_{id_val}_transformation.csv"
    trees_filepath = os.path.join(output_folder_val, trees_filename)
    trans_filepath = os.path.join('./Transformations', trans_filename)

    # Check if files exist and the checkbox is not checked
    if not allow_overwrite_var.get() and (os.path.exists(trees_filepath) or os.path.exists(trans_filepath)):
        files_at_risk = []
        if os.path.exists(trees_filepath):
            files_at_risk.append(trees_filepath)
        if os.path.exists(trans_filepath):
            files_at_risk.append(trans_filepath)
        warning_message = (
            "Overwrite Warning:\n\n"
            "The following file(s) already exist and will be overwritten:\n"
            + "\n".join(files_at_risk)
            + "\n\nPlease either check the 'Allow overwriting existing files' box or change the Stand ID to a unique value."
        )
        messagebox.showerror("Overwrite Warning", warning_message)
        return  # Do not start the program

    
    file_column_mapping = {
        'PlotID': file_mapping_vars['PlotID'].get(),
        'TreeID': file_mapping_vars['TreeID'].get(),
        'X': file_mapping_vars['X'].get(),
        'Y': file_mapping_vars['Y'].get(),
        'DBH': file_mapping_vars['DBH'].get(),
        'H': file_mapping_vars['H'].get()
    }

    chm_column_mapping = {
        'PlotID': chm_mapping_vars['PlotID'].get(),
        'TreeID': chm_mapping_vars['TreeID'].get(),
        'X': chm_mapping_vars['X'].get(),
        'Y': chm_mapping_vars['Y'].get(),
        'DBH': chm_mapping_vars['DBH'].get(),
        'H': chm_mapping_vars['H'].get()
    }

    # Define the required fields
    required_fields = ['PlotID', 'TreeID', 'X', 'Y']

    # Validate file mapping for the Tree Data File
    for field in required_fields:
        if file_column_mapping[field] == "":
            messagebox.showerror("Missing Column", f"Required column '{field}' is not mapped in the Tree Data File.")
            return
    if file_column_mapping['DBH'] == "" and file_column_mapping['H'] == "":
        messagebox.showerror("Missing Column", "At least one of 'DBH' or 'H' must be mapped in the Tree Data File.")
        return

    # Validate CHM mapping for the CHM Data File
    for field in required_fields:
        if chm_column_mapping[field] == "":
            messagebox.showerror("Missing Column", f"Required column '{field}' is not mapped in the CHM Data File.")
            return
    if chm_column_mapping['DBH'] == "" and chm_column_mapping['H'] == "":
        messagebox.showerror("Missing Column", "At least one of 'DBH' or 'H' must be mapped in the CHM Data File.")
        return
    
    file_calculate_dbh = file_dbh_calc_var.get()
    file_calculate_h = file_h_calc_var.get()
    chm_calculate_dbh = chm_dbh_calc_var.get()
    chm_calculate_h = chm_h_calc_var.get()

    params = [float(param_entry_1.get()), 
              float(param_entry_2.get()), 
              float(param_entry_3.get())]
    
    # Pass mapping and separator to Stand
    start_program(id_val, file_path_val, chm_path_val, file_column_mapping, 
                  chm_column_mapping, file_sep_val, chm_sep_val, file_calculate_dbh, 
                  file_calculate_h, chm_calculate_dbh, chm_calculate_h, params, output_folder_val)


def select_file_path():
    file_path = filedialog.askopenfilename(filetypes=[("CSV files", "*.csv")])
    if file_path:
        file_path_entry.delete(0, tk.END)
        file_path_entry.insert(0, file_path)
        update_column_options(file_path, file_sep_var.get(), file_comboboxes, file_mapping_vars)

def select_chm_path():
    chm_path = filedialog.askopenfilename(filetypes=[("CSV files", "*.csv")])
    if chm_path:
        chm_path_entry.delete(0, tk.END)
        chm_path_entry.insert(0, chm_path)
        update_column_options(chm_path, chm_sep_var.get(), chm_comboboxes, chm_mapping_vars)

def select_output_folder():
    output_folder = filedialog.askdirectory()
    if output_folder:
        output_folder_entry.delete(0, tk.END)
        output_folder_entry.insert(0, output_folder)

def on_file_sep_change(*args):
    update_column_options(file_path_entry.get(), file_sep_var.get(), file_comboboxes, file_mapping_vars)

def on_chm_sep_change(*args):
    update_column_options(chm_path_entry.get(), chm_sep_var.get(), chm_comboboxes, chm_mapping_vars)

def on_closing():
    root.destroy()
    sys.exit()  # Ensure the program exits completely

# --------------------
# Build the Start-Up Menu UI
# --------------------
root = tk.Tk()
root.title("Co-Registration Game Start-Up Menu")
root.protocol("WM_DELETE_WINDOW", on_closing)

# Stand ID
ttk.Label(root, text="ID:").grid(column=0, row=0, padx=10, pady=5)
id_entry = ttk.Entry(root)
id_entry.grid(column=1, row=0, padx=10, pady=5)
# Create a BooleanVar to track if overwriting is allowed (default False)
allow_overwrite_var = tk.BooleanVar(value=False)

# Add a checkbutton for allowing overwrite in the output folder frame
overwrite_frame = ttk.Frame(root)
overwrite_frame.grid(column=0, row=7, columnspan=2, pady=5, sticky="w")
ttk.Checkbutton(overwrite_frame, text="Allow overwriting existing files", variable=allow_overwrite_var).pack(side=tk.LEFT)


# File Path Frame
file_path_frame = ttk.LabelFrame(root, text="Tree Data File Path")
file_path_frame.grid(column=0, row=1, padx=10, pady=10, sticky="nsew")

ttk.Label(file_path_frame, text="File Path:").grid(column=0, row=0, padx=10, pady=5)
file_path_entry = ttk.Entry(file_path_frame)
file_path_entry.grid(column=1, row=0, padx=10, pady=5)
ttk.Button(file_path_frame, text="Browse", command=select_file_path).grid(column=2, row=0, padx=10, pady=5)

ttk.Label(file_path_frame, text="CSV Separator:").grid(column=0, row=1, padx=10, pady=5)
file_sep_var = tk.StringVar(value=",")
file_sep_combobox = ttk.Combobox(file_path_frame, textvariable=file_sep_var, state="readonly", 
                                 values=[",", ";", "\t", "|"])
file_sep_combobox.grid(column=1, row=1, padx=10, pady=5)
file_sep_combobox.bind('<<ComboboxSelected>>', on_file_sep_change)

# Mapping variables for tree file columns
file_mapping_vars = {label: tk.StringVar() for label in ['PlotID', 'TreeID', 'X', 'Y', 'DBH', 'H']}
file_comboboxes = {}
for i, label in enumerate(['PlotID', 'TreeID', 'X', 'Y', 'DBH', 'H']):
    ttk.Label(file_path_frame, text=label).grid(column=0, row=i+2, padx=5, pady=2)
    file_comboboxes[label] = ttk.Combobox(file_path_frame, textvariable=file_mapping_vars[label], state="readonly")
    file_comboboxes[label].grid(column=1, row=i+2, padx=5, pady=2)
    if label == 'DBH':
        file_dbh_calc_var = tk.BooleanVar()
        ttk.Checkbutton(file_path_frame, text="Impute DBH", variable=file_dbh_calc_var,
                        command=toggle_file_impute_dbh).grid(column=2, row=i+2, padx=5, pady=2)
    elif label == 'H':
        file_h_calc_var = tk.BooleanVar()
        ttk.Checkbutton(file_path_frame, text="Impute Height", variable=file_h_calc_var,
                        command=toggle_file_impute_h).grid(column=2, row=i+2, padx=5, pady=2)


# CHM Path Frame
chm_path_frame = ttk.LabelFrame(root, text="CHM Data File Path")
chm_path_frame.grid(column=1, row=1, padx=10, pady=10, sticky="nsew")

ttk.Label(chm_path_frame, text="CHM Path:").grid(column=0, row=0, padx=10, pady=5)
chm_path_entry = ttk.Entry(chm_path_frame)
chm_path_entry.grid(column=1, row=0, padx=10, pady=5)
ttk.Button(chm_path_frame, text="Browse", command=select_chm_path).grid(column=2, row=0, padx=10, pady=5)

ttk.Label(chm_path_frame, text="CSV Separator:").grid(column=0, row=1, padx=10, pady=5)
chm_sep_var = tk.StringVar(value=",")
chm_sep_combobox = ttk.Combobox(chm_path_frame, textvariable=chm_sep_var, state="readonly", 
                                values=[",", ";", "\t", "|"])
chm_sep_combobox.grid(column=1, row=1, padx=10, pady=5)
chm_sep_combobox.bind('<<ComboboxSelected>>', on_chm_sep_change)

# Mapping variables for CHM file columns
chm_mapping_vars = {label: tk.StringVar() for label in ['PlotID', 'TreeID', 'X', 'Y', 'DBH', 'H']}
chm_comboboxes = {}
for i, label in enumerate(['PlotID', 'TreeID', 'X', 'Y', 'DBH', 'H']):
    ttk.Label(chm_path_frame, text=label).grid(column=0, row=i+2, padx=5, pady=2)
    chm_comboboxes[label] = ttk.Combobox(chm_path_frame, textvariable=chm_mapping_vars[label], state="readonly")
    chm_comboboxes[label].grid(column=1, row=i+2, padx=5, pady=2)
    if label == 'DBH':
        chm_dbh_calc_var = tk.BooleanVar()
        ttk.Checkbutton(chm_path_frame, text="Impute DBH", variable=chm_dbh_calc_var,
                        command=toggle_chm_impute_dbh).grid(column=2, row=i+2, padx=5, pady=2)
    elif label == 'H':
        chm_h_calc_var = tk.BooleanVar()
        ttk.Checkbutton(chm_path_frame, text="Impute Height", variable=chm_h_calc_var,
                        command=toggle_chm_impute_h).grid(column=2, row=i+2, padx=5, pady=2)


# Output Folder Frame
output_folder_frame = ttk.LabelFrame(root, text="Output Folder")
output_folder_frame.grid(column=0, row=3, padx=10, pady=10, columnspan=2, sticky="nsew")
ttk.Label(output_folder_frame, text="Output Folder:").grid(column=0, row=0, padx=10, pady=5)
output_folder_entry = ttk.Entry(output_folder_frame)
output_folder_entry.grid(column=1, row=0, padx=10, pady=5)
ttk.Button(output_folder_frame, text="Browse", command=select_output_folder).grid(column=2, row=0, padx=10, pady=5)

# Näslund Parameters Section (shown if any calculate checkbox is enabled)
params_frame = ttk.LabelFrame(root, text="Näslund Parameters")
params_frame.grid(column=0, row=4, columnspan=2, pady=10)
params_frame.grid_remove()

ttk.Label(params_frame, text="Parameter 1:").grid(column=0, row=0, padx=5, pady=2)
param_entry_1 = ttk.Entry(params_frame)
param_entry_1.grid(column=1, row=0, padx=5, pady=2)
param_entry_1.insert(0, "1.74105089")
param_entry_1.bind("<KeyRelease>", plot_params_graph)

ttk.Label(params_frame, text="Parameter 2:").grid(column=0, row=1, padx=5, pady=2)
param_entry_2 = ttk.Entry(params_frame)
param_entry_2.grid(column=1, row=1, padx=5, pady=2)
param_entry_2.insert(0, "0.35979281")
param_entry_2.bind("<KeyRelease>", plot_params_graph)

ttk.Label(params_frame, text="Parameter 3:").grid(column=0, row=2, padx=5, pady=2)
param_entry_3 = ttk.Entry(params_frame)
param_entry_3.grid(column=1, row=2, padx=5, pady=2)
param_entry_3.insert(0, "3.56879791")
param_entry_3.bind("<KeyRelease>", plot_params_graph)

# Graph Frame to display the Näslund height curve
graph_frame = ttk.Frame(root)
graph_frame.grid(column=0, row=5, columnspan=2, pady=10)
graph_frame.grid_remove()

def update_params_section():
    # Show parameters and graph if any calculation is enabled
    if file_dbh_calc_var.get() or file_h_calc_var.get() or chm_dbh_calc_var.get() or chm_h_calc_var.get():
        params_frame.grid()
        graph_frame.grid()
        plot_params_graph()
    else:
        params_frame.grid_remove()
        graph_frame.grid_remove()

# Bind the calculate checkboxes to update the params section
file_dbh_calc_var.trace_add("write", lambda *args: update_params_section())
file_h_calc_var.trace_add("write", lambda *args: update_params_section())
chm_dbh_calc_var.trace_add("write", lambda *args: update_params_section())
chm_h_calc_var.trace_add("write", lambda *args: update_params_section())

# Start Button
start_button = ttk.Button(root, text="Start", command=on_start)
start_button.grid(column=0, row=6, columnspan=2, pady=10)

root.mainloop()<|MERGE_RESOLUTION|>--- conflicted
+++ resolved
@@ -86,17 +86,9 @@
     root.withdraw() # Hide the startup menu.
     # Create your App instance using the new window.
     from app import App
-<<<<<<< HEAD
+
     app = App(main_window, MyData, MyCHM, MyPlotCenters, startup_root=root, output_folder=output_folder)
     # Pass the output folder to the App so it writes Trees there.
-=======
-    app = App(main_window, MyData, MyCHM, MyPlotCenters, startup_root=root)
-    # Pass the output folder to the App so it writes Trees there.
-    app.output_folder = output_folder
-    
-
-
->>>>>>> 975364c5
 
 def toggle_file_impute_dbh():
     if file_dbh_calc_var.get():
