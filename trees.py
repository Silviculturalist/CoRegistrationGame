--- conflicted
+++ resolved
@@ -42,10 +42,9 @@
         self.original_plot = original_plot
         self.species = species
         self.naslund_params = tuple(naslund_params) if naslund_params is not None else None
-<<<<<<< HEAD
+
         # Store provided measurements in meters without automatic imputation.
-=======
->>>>>>> 5003eb4c
+
         self.stemdiam = stemdiam_cm / 100 if stemdiam_cm is not None else None
         self.height = height_dm / 10 if height_dm is not None else None
 
@@ -53,48 +52,6 @@
     def naslund_1936(diameter: float, *params: float) -> float:
         return 1.3 + (diameter / (params[0] + params[1] * diameter)) ** params[2]
 
-<<<<<<< HEAD
-    def get_height(
-        self,
-        diameter: float,
-        params: Optional[Tuple[float, float, float]] = None,
-    ) -> float:
-        """Height (m) from diameter (m) via Näslund (1936).
-
-        Args:
-            diameter: Stem diameter in meters.
-            params: Optional Näslund parameters to use for the calculation.
-
-        Returns:
-            float: Estimated height in meters.
-        """
-        params = params or self.naslund_params or (
-            0.01850804,
-            0.12908718,
-            1.86770878,
-        )
-        return self.naslund_1936(diameter, *params)
-
-    def get_diameter(
-        self,
-        height: float,
-        params: Optional[Tuple[float, float, float]] = None,
-    ) -> float:
-        """Diameter (m) from height (m) by inverting Näslund via 1D minimize.
-
-        Args:
-            height: Tree height in meters.
-            params: Optional Näslund parameters to use for the calculation.
-
-        Returns:
-            float: Estimated diameter in meters.
-        """
-        params = params or self.naslund_params or (
-            0.01850804,
-            0.12908718,
-            1.86770878,
-        )
-=======
     def get_height(self, diameter: float) -> float:
         """Height (m) from diameter (m) via Näslund (1936)."""
         params = self.naslund_params or self.NASLUND_DEFAULT
@@ -103,7 +60,7 @@
     def get_diameter(self, height: float) -> float:
         """Diameter (m) from height (m) by inverting Näslund via 1D minimize."""
         params = self.naslund_params or self.NASLUND_DEFAULT
->>>>>>> 5003eb4c
+
 
         def find_diameter(height: float, *params: float) -> float:
             def objective(x):
@@ -114,35 +71,6 @@
 
         return min(find_diameter(height, *params), 1.5)
 
-<<<<<<< HEAD
-    def impute_height(
-        self, naslund_params: Optional[Tuple[float, float, float]] = None
-    ) -> None:
-        """Impute tree height from diameter using Näslund parameters.
-
-        Args:
-            naslund_params: Optional Näslund parameter tuple (a, b, c).
-        """
-        params = naslund_params or self.naslund_params
-        if params:
-            self.naslund_params = tuple(params)
-        if self.stemdiam is not None and self.height is None:
-            self.height = self.get_height(self.stemdiam, params)
-
-    def impute_dbh(
-        self, naslund_params: Optional[Tuple[float, float, float]] = None
-    ) -> None:
-        """Impute stem diameter from height using Näslund parameters.
-
-        Args:
-            naslund_params: Optional Näslund parameter tuple (a, b, c).
-        """
-        params = naslund_params or self.naslund_params
-        if params:
-            self.naslund_params = tuple(params)
-        if self.height is not None and self.stemdiam is None:
-            self.stemdiam = self.get_diameter(self.height, params)
-=======
     def impute_height(self, naslund_params: Optional[Tuple[float, float, float]] = None) -> None:
         """Impute missing height using existing diameter and Näslund parameters."""
         if self.height is not None or self.stemdiam is None:
@@ -159,7 +87,7 @@
             self.naslund_params = tuple(naslund_params)
         self.stemdiam = self.get_diameter(self.height)
 
->>>>>>> 5003eb4c
+
 
 
 class PlotIterator:
@@ -450,7 +378,7 @@
                 species=row.get(species_col),
                 stemdiam_cm=stemdiam_cm,
                 height_dm=height_dm,
-<<<<<<< HEAD
+
                 naslund_params=self.naslund_params
                 if (self.impute_dbh or self.impute_h)
                 else None,
@@ -459,14 +387,7 @@
                 tree.impute_height(self.naslund_params)
             if self.impute_dbh:
                 tree.impute_dbh(self.naslund_params)
-=======
-                naslund_params=naslund_params if (impute_dbh or impute_h) else None,
-            )
-            if impute_h:
-                tree.impute_height(naslund_params)
-            if impute_dbh:
-                tree.impute_dbh(naslund_params)
->>>>>>> 5003eb4c
+
             # Check if the plot already exists; if not, create it.
             plot = next((p for p in self.plots if p.plotid == plot_id), None)
             if not plot:
